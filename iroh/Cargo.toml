--- conflicted
+++ resolved
@@ -39,12 +39,8 @@
 parking_lot = "0.12.1"
 postcard = { version = "1", default-features = false, features = ["alloc", "use-std", "experimental-derive"] }
 quic-rpc = { version = "0.11", default-features = false, features = ["flume-transport", "quinn-transport"] }
-<<<<<<< HEAD
+quic-rpc-derive = { version = "0.11" }
 quinn = { package = "iroh-quinn", version = "0.11" }
-=======
-quic-rpc-derive = { version = "0.11" }
-quinn = { package = "iroh-quinn", version = "0.10" }
->>>>>>> d17ffa3e
 rand = "0.8"
 rustls = { version = "0.21", default-features = false, features = ["dangerous_configuration"] }
 serde = { version = "1", features = ["derive"] }
