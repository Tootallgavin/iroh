--- conflicted
+++ resolved
@@ -249,12 +249,8 @@
         #[cfg(not(wasm_browser))] port_mapper: Option<portmapper::Client>,
         #[cfg(not(wasm_browser))] dns_resolver: DnsResolver,
         #[cfg(not(wasm_browser))] ip_mapped_addrs: Option<IpMappedAddresses>,
-<<<<<<< HEAD
+        metrics: Arc<Metrics>,
     ) -> Self {
-=======
-        metrics: Arc<Metrics>,
-    ) -> Result<Self> {
->>>>>>> 1957ca82
         let mut actor = Actor::new(
             #[cfg(not(wasm_browser))]
             port_mapper,
@@ -262,12 +258,8 @@
             dns_resolver,
             #[cfg(not(wasm_browser))]
             ip_mapped_addrs,
-<<<<<<< HEAD
+            metrics,
         );
-=======
-            metrics,
-        )?;
->>>>>>> 1957ca82
         let addr = actor.addr();
         let task = task::spawn(
             async move { actor.run().await }.instrument(info_span!("net_report.actor")),
@@ -508,12 +500,8 @@
         #[cfg(not(wasm_browser))] port_mapper: Option<portmapper::Client>,
         #[cfg(not(wasm_browser))] dns_resolver: DnsResolver,
         #[cfg(not(wasm_browser))] ip_mapped_addrs: Option<IpMappedAddresses>,
-<<<<<<< HEAD
+        metrics: Arc<Metrics>,
     ) -> Self {
-=======
-        metrics: Arc<Metrics>,
-    ) -> Result<Self> {
->>>>>>> 1957ca82
         // TODO: consider an instrumented flume channel so we have metrics.
         let (sender, receiver) = mpsc::channel(32);
         Self {
@@ -528,12 +516,8 @@
             dns_resolver,
             #[cfg(not(wasm_browser))]
             ip_mapped_addrs,
-<<<<<<< HEAD
-        }
-=======
             metrics,
-        })
->>>>>>> 1957ca82
+        }
     }
 
     /// Returns the channel to send messages to the actor.
@@ -1118,11 +1102,7 @@
             stun_utils::serve("127.0.0.1".parse().unwrap()).await?;
 
         let resolver = dns::tests::resolver();
-<<<<<<< HEAD
-        let mut client = Client::new(None, resolver.clone(), None);
-=======
-        let mut client = Client::new(None, resolver.clone(), None, Default::default())?;
->>>>>>> 1957ca82
+        let mut client = Client::new(None, resolver.clone(), None, Default::default());
         let dm = stun_utils::relay_map_of([stun_addr].into_iter());
 
         // Note that the ProbePlan will change with each iteration.
@@ -1169,11 +1149,7 @@
 
         // Now create a client and generate a report.
         let resolver = dns::tests::resolver();
-<<<<<<< HEAD
-        let mut client = Client::new(None, resolver.clone(), None);
-=======
-        let mut client = Client::new(None, resolver.clone(), None, Default::default())?;
->>>>>>> 1957ca82
+        let mut client = Client::new(None, resolver.clone(), None, Default::default());
 
         let r = client.get_report_all(dm, None, None, None).await?;
         let mut r: Report = (*r).clone();
@@ -1376,11 +1352,7 @@
         let resolver = dns::tests::resolver();
         for mut tt in tests {
             println!("test: {}", tt.name);
-<<<<<<< HEAD
-            let mut actor = Actor::new(None, resolver.clone(), None);
-=======
-            let mut actor = Actor::new(None, resolver.clone(), None, Default::default()).unwrap();
->>>>>>> 1957ca82
+            let mut actor = Actor::new(None, resolver.clone(), None, Default::default());
             for s in &mut tt.steps {
                 // trigger the timer
                 tokio::time::advance(Duration::from_secs(s.after)).await;
@@ -1415,11 +1387,7 @@
         dbg!(&dm);
 
         let resolver = dns::tests::resolver().clone();
-<<<<<<< HEAD
-        let mut client = Client::new(None, resolver, None);
-=======
-        let mut client = Client::new(None, resolver, None, Default::default())?;
->>>>>>> 1957ca82
+        let mut client = Client::new(None, resolver, None, Default::default());
 
         // Set up an external socket to send STUN requests from, this will be discovered as
         // our public socket address by STUN.  We send back any packets received on this
