--- conflicted
+++ resolved
@@ -16,15 +16,11 @@
 };
 use iroh_gossip::net::{Gossip, GOSSIP_ALPN};
 use iroh_net::{
-<<<<<<< HEAD
-    derp::DerpMode,
     discovery::{dns::DnsDiscovery, pkarr_relay_publish, ConcurrentDiscovery, Discovery},
     magic_endpoint::get_alpn,
+    relay::RelayMode,
     util::AbortingJoinHandle,
     MagicEndpoint,
-=======
-    magic_endpoint::get_alpn, relay::RelayMode, util::AbortingJoinHandle, MagicEndpoint,
->>>>>>> 07c29f0c
 };
 use iroh_sync::net::SYNC_ALPN;
 use quic_rpc::{
@@ -339,9 +335,8 @@
                 let dns_discovery = DnsDiscovery::n0_testdns();
                 discovery.add(dns_discovery);
                 // TODO: We don't want nodes to self-publish. Remove once publishing over derpers lands.
-                let pkarr_publish = pkarr_relay_publish::Publisher::new(
-                    pkarr_relay_publish::Config::n0_testdns(self.secret_key.clone()),
-                );
+                let pkarr_publish =
+                    pkarr_relay_publish::Publisher::n0_testdns(self.secret_key.clone());
                 discovery.add(pkarr_publish);
                 Some(Box::new(discovery))
             }
@@ -353,15 +348,11 @@
             .keylog(self.keylog)
             .transport_config(transport_config)
             .concurrent_connections(MAX_CONNECTIONS)
-<<<<<<< HEAD
-            .derp_mode(self.derp_mode);
+            .relay_mode(self.relay_mode);
         let endpoint = match discovery {
             Some(discovery) => endpoint.discovery(discovery),
             None => endpoint,
         };
-=======
-            .relay_mode(self.relay_mode);
->>>>>>> 07c29f0c
         let endpoint = match self.storage {
             StorageConfig::Persistent(ref root) => {
                 let peers_data_path = IrohPaths::PeerData.with_root(root);
