--- conflicted
+++ resolved
@@ -78,12 +78,8 @@
     disco::{self, CallMeMaybe, SendAddr},
     discovery::{Discovery, DiscoveryItem, DiscoverySubscribers, NodeData, UserData},
     key::{public_ed_box, secret_ed_box, DecryptionError, SharedSecret},
-<<<<<<< HEAD
+    metrics::EndpointMetrics,
     net_report::{self, IpMappedAddresses, ReportError},
-=======
-    metrics::EndpointMetrics,
-    net_report::{self, IpMappedAddresses},
->>>>>>> 1957ca82
     watchable::{Watchable, Watcher},
 };
 
@@ -1159,15 +1155,9 @@
             sealed_box.to_vec(),
         ) {
             Ok(dm) => dm,
-<<<<<<< HEAD
             Err(DiscoBoxError::Open { source, .. }) => {
                 warn!(?source, "failed to open disco box");
-                inc!(MagicsockMetrics, recv_disco_bad_key);
-=======
-            Err(DiscoBoxError::Open(err)) => {
-                warn!(?err, "failed to open disco box");
                 self.metrics.magicsock.recv_disco_bad_key.inc();
->>>>>>> 1957ca82
                 return;
             }
             Err(DiscoBoxError::Parse { source, .. }) => {
@@ -1177,13 +1167,8 @@
                 // understand. Not even worth logging about, lest it
                 // be too spammy for old clients.
 
-<<<<<<< HEAD
-                inc!(MagicsockMetrics, recv_disco_bad_parse);
+                self.metrics.magicsock.recv_disco_bad_parse.inc();
                 debug!(?source, "failed to parse disco message");
-=======
-                self.metrics.magicsock.recv_disco_bad_parse.inc();
-                debug!(?err, "failed to parse disco message");
->>>>>>> 1957ca82
                 return;
             }
         };
@@ -1769,11 +1754,8 @@
         } = opts;
 
         #[cfg(not(wasm_browser))]
-<<<<<<< HEAD
-        let actor_sockets = ActorSocketState::bind(addr_v4, addr_v6).context(BindSocketsSnafu)?;
-=======
-        let actor_sockets = ActorSocketState::bind(addr_v4, addr_v6, metrics.portmapper.clone())?;
->>>>>>> 1957ca82
+        let actor_sockets = ActorSocketState::bind(addr_v4, addr_v6, metrics.portmapper.clone())
+            .context(BindSocketsSnafu)?;
 
         #[cfg(not(wasm_browser))]
         let sockets = actor_sockets
@@ -1789,12 +1771,8 @@
             dns_resolver.clone(),
             #[cfg(not(wasm_browser))]
             Some(ip_mapped_addrs.clone()),
-<<<<<<< HEAD
+            metrics.net_report.clone(),
         );
-=======
-            metrics.net_report.clone(),
-        )?;
->>>>>>> 1957ca82
 
         let (actor_sender, actor_receiver) = mpsc::channel(256);
         let (relay_actor_sender, relay_actor_receiver) = mpsc::channel(256);
@@ -2455,17 +2433,12 @@
 
 #[cfg(not(wasm_browser))]
 impl ActorSocketState {
-<<<<<<< HEAD
-    fn bind(addr_v4: Option<SocketAddrV4>, addr_v6: Option<SocketAddrV6>) -> io::Result<Self> {
-        let port_mapper = portmapper::Client::default();
-=======
     fn bind(
         addr_v4: Option<SocketAddrV4>,
         addr_v6: Option<SocketAddrV6>,
         metrics: Arc<portmapper::Metrics>,
-    ) -> Result<Self> {
+    ) -> io::Result<Self> {
         let port_mapper = portmapper::Client::with_metrics(Default::default(), metrics);
->>>>>>> 1957ca82
         let (v4, v6) = Self::bind_sockets(addr_v4, addr_v6)?;
 
         let this = Self {
