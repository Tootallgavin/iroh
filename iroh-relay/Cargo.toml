--- conflicted
+++ resolved
@@ -51,12 +51,7 @@
 rustls = { version = "0.23", default-features = false, features = ["ring"] }
 serde = { version = "1", features = ["derive", "rc"] }
 strum = { version = "0.26", features = ["derive"] }
-<<<<<<< HEAD
-stun-rs = "0.1.5"
-=======
 stun-rs = "0.1.11"
-thiserror = "2"
->>>>>>> a62a2bd2
 tokio = { version = "1", features = [
     "io-util",
     "macros",
