--- conflicted
+++ resolved
@@ -1,14 +1,8 @@
 //! The main server which combines the DNS and HTTP(S) servers.
-
-<<<<<<< HEAD
-use iroh_metrics::metrics::start_metrics_server;
-use n0_snafu::{TestResult as Result, TestResultExt};
-=======
 use std::sync::Arc;
 
-use anyhow::Result;
 use iroh_metrics::service::start_metrics_server;
->>>>>>> 1957ca82
+use n0_snafu::{TestResult as Result, TestResultExt};
 use tracing::info;
 
 use crate::{
@@ -33,13 +27,8 @@
         info!("mainline fallback enabled");
         store = store.with_mainline_fallback(bootstrap);
     };
-<<<<<<< HEAD
-    let server = Server::spawn(config, store).await?;
-    tokio::signal::ctrl_c().await.context("ctrl+c")?;
-=======
     let server = Server::spawn(config, store, metrics).await?;
-    tokio::signal::ctrl_c().await?;
->>>>>>> 1957ca82
+    tokio::signal::ctrl_c().await.context("ctrl-c")?;
     info!("shutdown");
     server.shutdown().await?;
     Ok(())
@@ -71,13 +60,11 @@
         let metrics_addr = config.metrics_addr();
         let metrics_task = tokio::task::spawn(async move {
             if let Some(addr) = metrics_addr {
-<<<<<<< HEAD
-                start_metrics_server(addr).await.context("metrics server")?;
-=======
                 let mut registry = iroh_metrics::Registry::default();
                 registry.register(metrics);
-                start_metrics_server(addr, Arc::new(registry)).await?;
->>>>>>> 1957ca82
+                start_metrics_server(addr, Arc::new(registry))
+                    .await
+                    .context("metrics server")?;
             }
             Ok(())
         });
